--- conflicted
+++ resolved
@@ -440,13 +440,9 @@
 - **[browser-use](https://github.com/co-browser/browser-use-mcp-server)** (by co-browser) - browser-use MCP server with dockerized playwright + chromium + vnc. supports stdio & resumable http.
 - **[BrowserLoop](https://github.com/mattiasw/browserloop)** - An MCP server for taking screenshots of web pages using Playwright. Supports high-quality capture with configurable formats, viewport sizes, cookie-based authentication, and both full page and element-specific screenshots.
 - **[Bsc-mcp](https://github.com/TermiX-official/bsc-mcp)** The first MCP server that serves as the bridge between AI and BNB Chain, enabling AI agents to execute complex on-chain operations through seamless integration with the BNB Chain, including transfer, swap, launch, security check on any token and even more.
-<<<<<<< HEAD
 - **[BVG MCP Server - (Unofficial) ](https://github.com/svkaizoku/mcp-bvg)** - Unofficial MCP server for Berliner Verkehrsbetriebe Api. 
 - **[CAD-MCP](https://github.com/daobataotie/CAD-MCP#)** (by daobataotie) - Drawing CAD(Line,Circle,Text,Annotation...) through MCP server, supporting mainstream CAD software.
 - **[Cal.com](https://github.com/universal-mcp/cal-com-v2)** - Cal.com MCP server from **[agentr](https://agentr.dev/)** that provides support for managing events and scheduling via Cal.com
-=======
-- **[BVG MCP Server - (Unofficial) ](https://github.com/svkaizoku/mcp-bvg)** - Unofficial MCP server for Berliner Verkehrsbetriebe Api.
->>>>>>> fa9d7cc0
 - **[Calculator](https://github.com/githejie/mcp-server-calculator)** - This server enables LLMs to use calculator for precise numerical calculations.
 - **[CalDAV MCP](https://github.com/dominik1001/caldav-mcp)** - A CalDAV MCP server to expose calendar operations as tools for AI assistants.
 - **[Calendly](https://github.com/universal-mcp/calendly)** - Calendly MCP server from **[agentr](https://agentr.dev/)** that provides support for managing events and scheduling via Calendly.
@@ -510,12 +506,8 @@
 - **[Descope](https://github.com/descope-sample-apps/descope-mcp-server)** - An MCP server to integrate with [Descope](https://descope.com) to search audit logs, manage users, and more.
 - **[DesktopCommander](https://github.com/wonderwhy-er/DesktopCommanderMCP)** - Let AI edit and manage files on your computer, run terminal commands, and connect to remote servers via SSH - all powered by one of the most popular local MCP servers.
 - **[DevDb](https://github.com/damms005/devdb-vscode?tab=readme-ov-file#mcp-configuration)** - An MCP server that runs right inside the IDE, for connecting to MySQL, Postgres, SQLite, and MSSQL databases.
-<<<<<<< HEAD
 - **[Dialpad](https://github.com/universal-mcp/dialpad)** - Dialpad MCP server from **[agentr](https://agentr.dev/)** that provides support for voice calling, messaging, video conferencing etc.
 - **[Dicom](https://github.com/ChristianHinge/dicom-mcp)** - An MCP server to query and retrieve medical images and for parsing and reading dicom-encapsulated documents (pdf etc.). 
-=======
-- **[Dicom](https://github.com/ChristianHinge/dicom-mcp)** - An MCP server to query and retrieve medical images and for parsing and reading dicom-encapsulated documents (pdf etc.).
->>>>>>> fa9d7cc0
 - **[Dify](https://github.com/YanxingLiu/dify-mcp-server)** - A simple implementation of an MCP server for dify workflows.
 - **[DigitalOcean](https://github.com/universal-mcp/digitalocean)** - DigitalOcean MCP server from **[agentr](https://agentr.dev/)** that provides support for managing cloud resources like Droplets, apps, and databases.
 - **[Discogs](https://github.com/cswkim/discogs-mcp-server)** - A MCP server that connects to the Discogs API for interacting with your music collection.
@@ -753,13 +745,9 @@
 - **[Metricool MCP](https://github.com/metricool/mcp-metricool)** - A Model Context Protocol server that integrates with Metricool's social media analytics platform to retrieve performance metrics and schedule content across networks like Instagram, Facebook, Twitter, LinkedIn, TikTok and YouTube.
 - **[Microsoft 365](https://github.com/merill/lokka)** - (by Merill) A Model Context Protocol (MCP) server for Microsoft 365. Includes support for all services including Teams, SharePoint, Exchange, OneDrive, Entra, Intune and more. See [Lokka](https://lokka.dev/) for more details.
 - **[Microsoft 365](https://github.com/softeria/ms-365-mcp-server)** - MCP server that connects to Microsoft Office and the whole Microsoft 365 suite using Graph API (including Outlook/mail, files, Excel, calendar)
-<<<<<<< HEAD
 - **[Microsoft 365](https://github.com/pnp/cli-microsoft365-mcp-server)** - Single MCP server that allows to manage many different areas of Microsoft 365, for example: Entra ID, OneDrive, OneNote, Outlook, Planner, Power Apps, Power Automate, Power Platform, SharePoint Embedded, SharePoint Online, Teams, Viva Engage, and many more.
 - **[Microsoft 365 Files (SharePoint/OneDrive)](https://github.com/godwin3737/mcp-server-microsoft365-filesearch)** (by godwin3737) - MCP server with tools to search and get file content from Microsoft 365 including Onedrive and SharePoint. Works with Documents (pdf/docx), Presentations, Spreadsheets and Images.
 - **[Microsoft Teams](https://github.com/InditexTech/mcp-teams-server)** - MCP server that integrates Microsoft Teams messaging (read, post, mention, list members and threads) 
-=======
-- **[Microsoft Teams](https://github.com/InditexTech/mcp-teams-server)** - MCP server that integrates Microsoft Teams messaging (read, post, mention, list members and threads)
->>>>>>> fa9d7cc0
 - **[Mifos X](https://github.com/openMF/mcp-mifosx)** - A MCP server for the Mifos X Open Source Banking useful for managing clients, loans, savings, shares, financial transactions and generating financial reports.
 - **[Mikrotik](https://github.com/jeff-nasseri/mikrotik-mcp)** - Mikrotik MCP server which cover networking operations (IP, DHCP, Firewall, etc)
 - **[Mindmap](https://github.com/YuChenSSR/mindmap-mcp-server)** (by YuChenSSR) - A server that generates mindmaps from input containing markdown code.
@@ -927,12 +915,8 @@
 - **[SoccerDataAPI](https://github.com/yeonupark/mcp-soccer-data)** - This MCP server provides real-time football match data based on the SoccerDataAPI.
 - **[Solana Agent Kit](https://github.com/sendaifun/solana-agent-kit/tree/main/examples/agent-kit-mcp-server)** - This MCP server enables LLMs to interact with the Solana blockchain with help of Solana Agent Kit by SendAI, allowing for 40+ protcool actions and growing
 - **[Solr MCP](https://github.com/mjochum64/mcp-solr-search)** - This MCP server offers a basic functionality to perform a search on Solr servers.
-<<<<<<< HEAD
 - **[Solver](https://github.com/szeider/mcp-solver)** - Solves constraint satisfaction and optimization problems . 
 - **[Specbridge](https://github.com/TBosak/specbridge)** - Easily turn your OpenAPI specs into MCP Tools.
-=======
-- **[Solver](https://github.com/szeider/mcp-solver)** - Solves constraint satisfaction and optimization problems .
->>>>>>> fa9d7cc0
 - **[Splunk](https://github.com/jkosik/mcp-server-splunk)** - Golang MCP server for Splunk (lists saved searches, alerts, indexes, macros...). Supports SSE and STDIO.
 - **[Spotify](https://github.com/varunneal/spotify-mcp)** - This MCP allows an LLM to play and use Spotify.
 - **[Spring Initializr](https://github.com/hpalma/springinitializr-mcp)** - This MCP allows an LLM to create Spring Boot projects with custom configurations. Instead of manually visiting start.spring.io, you can now ask your AI assistant to generate projects with specific dependencies, Java versions, and project structures.
@@ -969,11 +953,7 @@
 - **[Think MCP](https://github.com/Rai220/think-mcp)** - Enhances any agent's reasoning capabilities by integrating the think-tools, as described in [Anthropic's article](https://www.anthropic.com/engineering/claude-think-tool).
 - **[Ticketmaster](https://github.com/delorenj/mcp-server-ticketmaster)** - Search for events, venues, and attractions through the Ticketmaster Discovery API
 - **[TickTick](https://github.com/alexarevalo9/ticktick-mcp-server)** - A Model Context Protocol (MCP) server designed to integrate with the TickTick task management platform, enabling intelligent context-aware task operations and automation.
-<<<<<<< HEAD
 - **[TigerGraph](https://github.com/custom-discoveries/TigerGraph_MCP)** - A community built MCP server that interacts with TigerGraph Graph Database.
-=======
-- **[TigerGraph](https://github.com/custom-discoveries/TigerGraph_MCP)** -  A community built MCP server that interacts with TigerGraph Graph Database.
->>>>>>> fa9d7cc0
 - **[tip.md](https://github.com/tipdotmd#-mcp-server-for-ai-assistants)** - An MCP server that enables AI assistants to interact with tip.md's crypto tipping functionality, allowing agents or supporters to tip registered developers directly from AI chat interfaces.
 - **[TMDB](https://github.com/Laksh-star/mcp-server-tmdb)** - This MCP server integrates with The Movie Database (TMDB) API to provide movie information, search capabilities, and recommendations.
 - **[Todoist](https://github.com/abhiz123/todoist-mcp-server)** - Interact with Todoist to manage your tasks.
