import { Server } from "@modelcontextprotocol/sdk/server/index.js";
import {
  CallToolRequestSchema,
  CompleteRequestSchema,
  CreateMessageRequest,
  CreateMessageResultSchema,
  GetPromptRequestSchema,
  ListPromptsRequestSchema,
  ListResourcesRequestSchema,
  ListResourceTemplatesRequestSchema,
  ListToolsRequestSchema,
  LoggingLevel,
  ReadResourceRequestSchema,
  Resource,
  SetLevelRequestSchema,
  SubscribeRequestSchema,
  Tool,
  ToolSchema,
  UnsubscribeRequestSchema,
} from "@modelcontextprotocol/sdk/types.js";
import { z } from "zod";
import { zodToJsonSchema } from "zod-to-json-schema";
import { readFileSync } from "fs";
import { fileURLToPath } from "url";
import { dirname, join } from "path";

const __filename = fileURLToPath(import.meta.url);
const __dirname = dirname(__filename);
const instructions = readFileSync(join(__dirname, "instructions.md"), "utf-8");

const ToolInputSchema = ToolSchema.shape.inputSchema;
type ToolInput = z.infer<typeof ToolInputSchema>;

/* Input schemas for tools implemented in this server */
const EchoSchema = z.object({
  message: z.string().describe("Message to echo"),
});

const AddSchema = z.object({
  a: z.number().describe("First number"),
  b: z.number().describe("Second number"),
});

const LongRunningOperationSchema = z.object({
  duration: z
    .number()
    .default(10)
    .describe("Duration of the operation in seconds"),
  steps: z.number().default(5).describe("Number of steps in the operation"),
});

const PrintEnvSchema = z.object({});

const SampleLLMSchema = z.object({
  prompt: z.string().describe("The prompt to send to the LLM"),
  maxTokens: z
    .number()
    .default(100)
    .describe("Maximum number of tokens to generate"),
});

// Example completion values
const EXAMPLE_COMPLETIONS = {
  style: ["casual", "formal", "technical", "friendly"],
  temperature: ["0", "0.5", "0.7", "1.0"],
  resourceId: ["1", "2", "3", "4", "5"],
};

const GetTinyImageSchema = z.object({});

const AnnotatedMessageSchema = z.object({
  messageType: z
    .enum(["error", "success", "debug"])
    .describe("Type of message to demonstrate different annotation patterns"),
  includeImage: z
    .boolean()
    .default(false)
    .describe("Whether to include an example image"),
});

const GetResourceReferenceSchema = z.object({
  resourceId: z
    .number()
    .min(1)
    .max(100)
    .describe("ID of the resource to reference (1-100)"),
});

<<<<<<< HEAD
const ElicitationSchema = z.object({});
=======
const ElicitationSchema = z.object({
  message: z.string().describe("Message to use for elicitation"),
  includeSchema: z
    .boolean()
    .default(true)
    .describe("Whether to include the favorite things schema"),

const GetResourceLinksSchema = z.object({
  count: z
    .number()
    .min(1)
    .max(10)
    .default(3)
    .describe("Number of resource links to return (1-10)"),
});
>>>>>>> 5ab3a00f

enum ToolName {
  ECHO = "echo",
  ADD = "add",
  LONG_RUNNING_OPERATION = "longRunningOperation",
  PRINT_ENV = "printEnv",
  SAMPLE_LLM = "sampleLLM",
  GET_TINY_IMAGE = "getTinyImage",
  ANNOTATED_MESSAGE = "annotatedMessage",
  GET_RESOURCE_REFERENCE = "getResourceReference",
  ELICITATION = "startElicitation",
  GET_RESOURCE_LINKS = "getResourceLinks",
}

enum PromptName {
  SIMPLE = "simple_prompt",
  COMPLEX = "complex_prompt",
  RESOURCE = "resource_prompt",
}

export const createServer = () => {
  const server = new Server(
    {
      name: "example-servers/everything",
      version: "1.0.0",
    },
    {
      capabilities: {
        prompts: {},
        resources: { subscribe: true },
        tools: {},
        logging: {},
        completions: {},
        elicitation: {},
      },
      instructions
    }
  );

  let subscriptions: Set<string> = new Set();
  let subsUpdateInterval: NodeJS.Timeout | undefined;
  let stdErrUpdateInterval: NodeJS.Timeout | undefined;

  // Set up update interval for subscribed resources
  subsUpdateInterval = setInterval(() => {
    for (const uri of subscriptions) {
      server.notification({
        method: "notifications/resources/updated",
        params: { uri },
      });
    }
  }, 10000);

  let logLevel: LoggingLevel = "debug";
  let logsUpdateInterval: NodeJS.Timeout | undefined;
  const messages = [
    { level: "debug", data: "Debug-level message" },
    { level: "info", data: "Info-level message" },
    { level: "notice", data: "Notice-level message" },
    { level: "warning", data: "Warning-level message" },
    { level: "error", data: "Error-level message" },
    { level: "critical", data: "Critical-level message" },
    { level: "alert", data: "Alert level-message" },
    { level: "emergency", data: "Emergency-level message" },
  ];

  const isMessageIgnored = (level: LoggingLevel): boolean => {
    const currentLevel = messages.findIndex((msg) => logLevel === msg.level);
    const messageLevel = messages.findIndex((msg) => level === msg.level);
    return messageLevel < currentLevel;
  };

  // Set up update interval for random log messages
  logsUpdateInterval = setInterval(() => {
    let message = {
      method: "notifications/message",
      params: messages[Math.floor(Math.random() * messages.length)],
    };
    if (!isMessageIgnored(message.params.level as LoggingLevel))
      server.notification(message);
  }, 20000);


  // Set up update interval for stderr messages
  stdErrUpdateInterval = setInterval(() => {
    const shortTimestamp = new Date().toLocaleTimeString([], {
      hour: "2-digit",
      minute: "2-digit",
      second: "2-digit"
    });
    server.notification({
      method: "notifications/stderr",
      params: { content: `${shortTimestamp}: A stderr message` },
    });
  }, 30000);

  // Helper method to request sampling from client
  const requestSampling = async (
    context: string,
    uri: string,
    maxTokens: number = 100
  ) => {
    const request: CreateMessageRequest = {
      method: "sampling/createMessage",
      params: {
        messages: [
          {
            role: "user",
            content: {
              type: "text",
              text: `Resource ${uri} context: ${context}`,
            },
          },
        ],
        systemPrompt: "You are a helpful test server.",
        maxTokens,
        temperature: 0.7,
        includeContext: "thisServer",
      },
    };

    return await server.request(request, CreateMessageResultSchema);
  };

  const requestElicitation = async (
    message: string,
    requestedSchema: any
  ) => {
    const request = {
      method: 'elicitation/create',
      params: {
        message,
        requestedSchema
      }
    };

    return await server.request(request, z.any());
  };

  const ALL_RESOURCES: Resource[] = Array.from({ length: 100 }, (_, i) => {
    const uri = `test://static/resource/${i + 1}`;
    if (i % 2 === 0) {
      return {
        uri,
        name: `Resource ${i + 1}`,
        mimeType: "text/plain",
        text: `Resource ${i + 1}: This is a plaintext resource`,
      };
    } else {
      const buffer = Buffer.from(`Resource ${i + 1}: This is a base64 blob`);
      return {
        uri,
        name: `Resource ${i + 1}`,
        mimeType: "application/octet-stream",
        blob: buffer.toString("base64"),
      };
    }
  });

  const PAGE_SIZE = 10;

  server.setRequestHandler(ListResourcesRequestSchema, async (request) => {
    const cursor = request.params?.cursor;
    let startIndex = 0;

    if (cursor) {
      const decodedCursor = parseInt(atob(cursor), 10);
      if (!isNaN(decodedCursor)) {
        startIndex = decodedCursor;
      }
    }

    const endIndex = Math.min(startIndex + PAGE_SIZE, ALL_RESOURCES.length);
    const resources = ALL_RESOURCES.slice(startIndex, endIndex);

    let nextCursor: string | undefined;
    if (endIndex < ALL_RESOURCES.length) {
      nextCursor = btoa(endIndex.toString());
    }

    return {
      resources,
      nextCursor,
    };
  });

  server.setRequestHandler(ListResourceTemplatesRequestSchema, async () => {
    return {
      resourceTemplates: [
        {
          uriTemplate: "test://static/resource/{id}",
          name: "Static Resource",
          description: "A static resource with a numeric ID",
        },
      ],
    };
  });

  server.setRequestHandler(ReadResourceRequestSchema, async (request) => {
    const uri = request.params.uri;

    if (uri.startsWith("test://static/resource/")) {
      const index = parseInt(uri.split("/").pop() ?? "", 10) - 1;
      if (index >= 0 && index < ALL_RESOURCES.length) {
        const resource = ALL_RESOURCES[index];
        return {
          contents: [resource],
        };
      }
    }

    throw new Error(`Unknown resource: ${uri}`);
  });

  server.setRequestHandler(SubscribeRequestSchema, async (request) => {
    const { uri } = request.params;
    subscriptions.add(uri);

    // Request sampling from client when someone subscribes
    await requestSampling("A new subscription was started", uri);
    return {};
  });

  server.setRequestHandler(UnsubscribeRequestSchema, async (request) => {
    subscriptions.delete(request.params.uri);
    return {};
  });

  server.setRequestHandler(ListPromptsRequestSchema, async () => {
    return {
      prompts: [
        {
          name: PromptName.SIMPLE,
          description: "A prompt without arguments",
        },
        {
          name: PromptName.COMPLEX,
          description: "A prompt with arguments",
          arguments: [
            {
              name: "temperature",
              description: "Temperature setting",
              required: true,
            },
            {
              name: "style",
              description: "Output style",
              required: false,
            },
          ],
        },
        {
          name: PromptName.RESOURCE,
          description: "A prompt that includes an embedded resource reference",
          arguments: [
            {
              name: "resourceId",
              description: "Resource ID to include (1-100)",
              required: true,
            },
          ],
        },
      ],
    };
  });

  server.setRequestHandler(GetPromptRequestSchema, async (request) => {
    const { name, arguments: args } = request.params;

    if (name === PromptName.SIMPLE) {
      return {
        messages: [
          {
            role: "user",
            content: {
              type: "text",
              text: "This is a simple prompt without arguments.",
            },
          },
        ],
      };
    }

    if (name === PromptName.COMPLEX) {
      return {
        messages: [
          {
            role: "user",
            content: {
              type: "text",
              text: `This is a complex prompt with arguments: temperature=${args?.temperature}, style=${args?.style}`,
            },
          },
          {
            role: "assistant",
            content: {
              type: "text",
              text: "I understand. You've provided a complex prompt with temperature and style arguments. How would you like me to proceed?",
            },
          },
          {
            role: "user",
            content: {
              type: "image",
              data: MCP_TINY_IMAGE,
              mimeType: "image/png",
            },
          },
        ],
      };
    }

    if (name === PromptName.RESOURCE) {
      const resourceId = parseInt(args?.resourceId as string, 10);
      if (isNaN(resourceId) || resourceId < 1 || resourceId > 100) {
        throw new Error(
          `Invalid resourceId: ${args?.resourceId}. Must be a number between 1 and 100.`
        );
      }

      const resourceIndex = resourceId - 1;
      const resource = ALL_RESOURCES[resourceIndex];

      return {
        messages: [
          {
            role: "user",
            content: {
              type: "text",
              text: `This prompt includes Resource ${resourceId}. Please analyze the following resource:`,
            },
          },
          {
            role: "user",
            content: {
              type: "resource",
              resource: resource,
            },
          },
        ],
      };
    }

    throw new Error(`Unknown prompt: ${name}`);
  });

  server.setRequestHandler(ListToolsRequestSchema, async () => {
    const tools: Tool[] = [
      {
        name: ToolName.ECHO,
        description: "Echoes back the input",
        inputSchema: zodToJsonSchema(EchoSchema) as ToolInput,
      },
      {
        name: ToolName.ADD,
        description: "Adds two numbers",
        inputSchema: zodToJsonSchema(AddSchema) as ToolInput,
      },
      {
        name: ToolName.PRINT_ENV,
        description:
          "Prints all environment variables, helpful for debugging MCP server configuration",
        inputSchema: zodToJsonSchema(PrintEnvSchema) as ToolInput,
      },
      {
        name: ToolName.LONG_RUNNING_OPERATION,
        description:
          "Demonstrates a long running operation with progress updates",
        inputSchema: zodToJsonSchema(LongRunningOperationSchema) as ToolInput,
      },
      {
        name: ToolName.SAMPLE_LLM,
        description: "Samples from an LLM using MCP's sampling feature",
        inputSchema: zodToJsonSchema(SampleLLMSchema) as ToolInput,
      },
      {
        name: ToolName.GET_TINY_IMAGE,
        description: "Returns the MCP_TINY_IMAGE",
        inputSchema: zodToJsonSchema(GetTinyImageSchema) as ToolInput,
      },
      {
        name: ToolName.ANNOTATED_MESSAGE,
        description:
          "Demonstrates how annotations can be used to provide metadata about content",
        inputSchema: zodToJsonSchema(AnnotatedMessageSchema) as ToolInput,
      },
      {
        name: ToolName.GET_RESOURCE_REFERENCE,
        description:
          "Returns a resource reference that can be used by MCP clients",
        inputSchema: zodToJsonSchema(GetResourceReferenceSchema) as ToolInput,
      },
      {
        name: ToolName.ELICITATION,
        description: "Demonstrates the Elicitation feature by asking the user to provide information about their favorite color, number, and pets.",
        inputSchema: zodToJsonSchema(ElicitationSchema) as ToolInput,
      },
      {
        name: ToolName.GET_RESOURCE_LINKS,
        description:
          "Returns multiple resource links that reference different types of resources",
        inputSchema: zodToJsonSchema(GetResourceLinksSchema) as ToolInput,
      },
    ];

    return { tools };
  });

  server.setRequestHandler(CallToolRequestSchema, async (request) => {
    const { name, arguments: args } = request.params;

    if (name === ToolName.ECHO) {
      const validatedArgs = EchoSchema.parse(args);
      return {
        content: [{ type: "text", text: `Echo: ${validatedArgs.message}` }],
      };
    }

    if (name === ToolName.ADD) {
      const validatedArgs = AddSchema.parse(args);
      const sum = validatedArgs.a + validatedArgs.b;
      return {
        content: [
          {
            type: "text",
            text: `The sum of ${validatedArgs.a} and ${validatedArgs.b} is ${sum}.`,
          },
        ],
      };
    }

    if (name === ToolName.LONG_RUNNING_OPERATION) {
      const validatedArgs = LongRunningOperationSchema.parse(args);
      const { duration, steps } = validatedArgs;
      const stepDuration = duration / steps;
      const progressToken = request.params._meta?.progressToken;

      for (let i = 1; i < steps + 1; i++) {
        await new Promise((resolve) =>
          setTimeout(resolve, stepDuration * 1000)
        );

        if (progressToken !== undefined) {
          await server.notification({
            method: "notifications/progress",
            params: {
              progress: i,
              total: steps,
              progressToken,
            },
          });
        }
      }

      return {
        content: [
          {
            type: "text",
            text: `Long running operation completed. Duration: ${duration} seconds, Steps: ${steps}.`,
          },
        ],
      };
    }

    if (name === ToolName.PRINT_ENV) {
      return {
        content: [
          {
            type: "text",
            text: JSON.stringify(process.env, null, 2),
          },
        ],
      };
    }

    if (name === ToolName.SAMPLE_LLM) {
      const validatedArgs = SampleLLMSchema.parse(args);
      const { prompt, maxTokens } = validatedArgs;

      const result = await requestSampling(
        prompt,
        ToolName.SAMPLE_LLM,
        maxTokens
      );
      return {
        content: [
          { type: "text", text: `LLM sampling result: ${result.content.text}` },
        ],
      };
    }

    if (name === ToolName.GET_TINY_IMAGE) {
      GetTinyImageSchema.parse(args);
      return {
        content: [
          {
            type: "text",
            text: "This is a tiny image:",
          },
          {
            type: "image",
            data: MCP_TINY_IMAGE,
            mimeType: "image/png",
          },
          {
            type: "text",
            text: "The image above is the MCP tiny image.",
          },
        ],
      };
    }

    if (name === ToolName.GET_RESOURCE_REFERENCE) {
      const validatedArgs = GetResourceReferenceSchema.parse(args);
      const resourceId = validatedArgs.resourceId;

      const resourceIndex = resourceId - 1;
      if (resourceIndex < 0 || resourceIndex >= ALL_RESOURCES.length) {
        throw new Error(`Resource with ID ${resourceId} does not exist`);
      }

      const resource = ALL_RESOURCES[resourceIndex];

      return {
        content: [
          {
            type: "text",
            text: `Returning resource reference for Resource ${resourceId}:`,
          },
          {
            type: "resource",
            resource: resource,
          },
          {
            type: "text",
            text: `You can access this resource using the URI: ${resource.uri}`,
          },
        ],
      };
    }

    if (name === ToolName.ANNOTATED_MESSAGE) {
      const { messageType, includeImage } = AnnotatedMessageSchema.parse(args);

      const content = [];

      // Main message with different priorities/audiences based on type
      if (messageType === "error") {
        content.push({
          type: "text",
          text: "Error: Operation failed",
          annotations: {
            priority: 1.0, // Errors are highest priority
            audience: ["user", "assistant"], // Both need to know about errors
          },
        });
      } else if (messageType === "success") {
        content.push({
          type: "text",
          text: "Operation completed successfully",
          annotations: {
            priority: 0.7, // Success messages are important but not critical
            audience: ["user"], // Success mainly for user consumption
          },
        });
      } else if (messageType === "debug") {
        content.push({
          type: "text",
          text: "Debug: Cache hit ratio 0.95, latency 150ms",
          annotations: {
            priority: 0.3, // Debug info is low priority
            audience: ["assistant"], // Technical details for assistant
          },
        });
      }

      // Optional image with its own annotations
      if (includeImage) {
        content.push({
          type: "image",
          data: MCP_TINY_IMAGE,
          mimeType: "image/png",
          annotations: {
            priority: 0.5,
            audience: ["user"], // Images primarily for user visualization
          },
        });
      }

      return { content };
    }

    if (name === ToolName.ELICITATION) {
      ElicitationSchema.parse(args);

      const elicitationResult = await requestElicitation(
        'What are your favorite things?',
        {
          type: 'object',
          properties: {
            color: { type: 'string', description: 'Favorite color' },
            number: { type: 'integer', description: 'Favorite number', minimum: 1, maximum: 100 },
            pets: { 
              type: 'string', 
              enum: ['cats', 'dogs', 'birds', 'fish', 'reptiles'], 
              description: 'Favorite pets' 
            },
          }
        }
      );

<<<<<<< HEAD
      // Handle different response actions
      const content = [];
      
      if (elicitationResult.action === 'accept' && elicitationResult.content) {
        content.push({
          type: "text",
          text: `✅ User provided their favorite things!`,
        });
        
        // Only access elicitationResult.content when action is accept
        const { color, number, pets } = elicitationResult.content;
        content.push({
          type: "text",
          text: `Their favorites are:\n- Color: ${color || 'not specified'}\n- Number: ${number || 'not specified'}\n- Pets: ${pets || 'not specified'}`,
        });
      } else if (elicitationResult.action === 'decline') {
        content.push({
          type: "text",
          text: `❌ User declined to provide their favorite things.`,
        });
      } else if (elicitationResult.action === 'cancel') {
        content.push({
          type: "text",
          text: `⚠️ User cancelled the elicitation dialog.`,
        });
      }
      
      // Include raw result for debugging
      content.push({
        type: "text",
        text: `\nRaw result: ${JSON.stringify(elicitationResult, null, 2)}`,
      });

=======
      return {
        content: [
          {
            type: "text",
            text: `Elicitation demo completed! Message: ${message}`,
          },
          {
            type: "text", 
            text: `Elicitation result: ${JSON.stringify(elicitationResult, null, 2)}`,
          },
        ],
      };

    if (name === ToolName.GET_RESOURCE_LINKS) {
      const { count } = GetResourceLinksSchema.parse(args);
      const content = [];

      // Add intro text
      content.push({
        type: "text",
        text: `Here are ${count} resource links to resources available in this server (see full output in tool response if your client does not support resource_link yet):`,
      });

      // Return resource links to actual resources from ALL_RESOURCES
      const actualCount = Math.min(count, ALL_RESOURCES.length);
      for (let i = 0; i < actualCount; i++) {
        const resource = ALL_RESOURCES[i];
        content.push({
          type: "resource_link",
          uri: resource.uri,
          name: resource.name,
          description: `Resource ${i + 1}: ${
            resource.mimeType === "text/plain"
              ? "plaintext resource"
              : "binary blob resource"
          }`,
          mimeType: resource.mimeType,
        });
      }

>>>>>>> 5ab3a00f
      return { content };
    }

    throw new Error(`Unknown tool: ${name}`);
  });

  server.setRequestHandler(CompleteRequestSchema, async (request) => {
    const { ref, argument } = request.params;

    if (ref.type === "ref/resource") {
      const resourceId = ref.uri.split("/").pop();
      if (!resourceId) return { completion: { values: [] } };

      // Filter resource IDs that start with the input value
      const values = EXAMPLE_COMPLETIONS.resourceId.filter((id) =>
        id.startsWith(argument.value)
      );
      return { completion: { values, hasMore: false, total: values.length } };
    }

    if (ref.type === "ref/prompt") {
      // Handle completion for prompt arguments
      const completions =
        EXAMPLE_COMPLETIONS[argument.name as keyof typeof EXAMPLE_COMPLETIONS];
      if (!completions) return { completion: { values: [] } };

      const values = completions.filter((value) =>
        value.startsWith(argument.value)
      );
      return { completion: { values, hasMore: false, total: values.length } };
    }

    throw new Error(`Unknown reference type`);
  });

  server.setRequestHandler(SetLevelRequestSchema, async (request) => {
    const { level } = request.params;
    logLevel = level;

    // Demonstrate different log levels
    await server.notification({
      method: "notifications/message",
      params: {
        level: "debug",
        logger: "test-server",
        data: `Logging level set to: ${logLevel}`,
      },
    });

    return {};
  });

  const cleanup = async () => {
    if (subsUpdateInterval) clearInterval(subsUpdateInterval);
    if (logsUpdateInterval) clearInterval(logsUpdateInterval);
    if (stdErrUpdateInterval) clearInterval(stdErrUpdateInterval);
  };

  return { server, cleanup };
};

const MCP_TINY_IMAGE =
  "iVBORw0KGgoAAAANSUhEUgAAABQAAAAUCAYAAACNiR0NAAAKsGlDQ1BJQ0MgUHJvZmlsZQAASImVlwdUU+kSgOfe9JDQEiIgJfQmSCeAlBBaAAXpYCMkAUKJMRBU7MriClZURLCs6KqIgo0idizYFsWC3QVZBNR1sWDDlXeBQ9jdd9575805c+a7c+efmf+e/z9nLgCdKZDJMlF1gCxpjjwyyI8dn5DIJvUABRiY0kBdIMyWcSMiwgCTUft3+dgGyJC9YzuU69/f/1fREImzhQBIBMbJomxhFsbHMe0TyuQ5ALg9mN9kbo5siK9gzJRjDWL8ZIhTR7hviJOHGY8fjomO5GGsDUCmCQTyVACaKeZn5wpTsTw0f4ztpSKJFGPsGbyzsmaLMMbqgiUWI8N4KD8n+S95Uv+WM1mZUyBIVfLIXoaF7C/JlmUK5v+fn+N/S1amYrSGOaa0NHlwJGaxvpAHGbNDlSxNnhI+yhLRcPwwpymCY0ZZmM1LHGWRwD9UuTZzStgop0gC+co8OfzoURZnB0SNsnx2pLJWipzHHWWBfKyuIiNG6U8T85X589Ki40Y5VxI7ZZSzM6JCx2J4Sr9cEansXywN8hurG6jce1b2X/Yr4SvX5qRFByv3LhjrXyzljuXMjlf2JhL7B4zFxCjjZTl+ylqyzAhlvDgzSOnPzo1Srs3BDuTY2gjlN0wXhESMMoRBELAhBjIhB+QggECQgBTEOeJ5Q2cUeLNl8+WS1LQcNhe7ZWI2Xyq0m8B2tHd0Bhi6syNH4j1r+C4irGtjvhWVAF4nBgcHT475Qm4BHEkCoNaO+SxnAKh3A1w5JVTIc0d8Q9cJCEAFNWCCDhiACViCLTiCK3iCLwRACIRDNCTATBBCGmRhnc+FhbAMCqAI1sNmKIOdsBv2wyE4CvVwCs7DZbgOt+AePIZ26IJX0AcfYQBBEBJCRxiIDmKImCE2iCPCQbyRACQMiUQSkCQkFZEiCmQhsgIpQoqRMmQXUokcQU4g55GrSCvyEOlAepF3yFcUh9JQJqqPmqMTUQ7KRUPRaHQGmorOQfPQfHQtWopWoAfROvQ8eh29h7ajr9B+HOBUcCycEc4Wx8HxcOG4RFwKTo5bjCvEleAqcNW4Rlwz7g6uHfca9wVPxDPwbLwt3hMfjI/BC/Fz8Ivxq/Fl+P34OvxF/B18B74P/51AJ+gRbAgeBD4hnpBKmEsoIJQQ9hJqCZcI9whdhI9EIpFFtCC6EYOJCcR04gLiauJ2Yg3xHLGV2EnsJ5FIOiQbkhcpnCQg5ZAKSFtJB0lnSbdJXaTPZBWyIdmRHEhOJEvJy8kl5APkM+Tb5G7yAEWdYkbxoIRTRJT5lHWUPZRGyk1KF2WAqkG1oHpRo6np1GXUUmo19RL1CfW9ioqKsYq7ylQVicpSlVKVwypXVDpUvtA0adY0Hm06TUFbS9tHO0d7SHtPp9PN6b70RHoOfS29kn6B/oz+WZWhaqfKVxWpLlEtV61Tva36Ro2iZqbGVZuplqdWonZM7abaa3WKurk6T12gvli9XP2E+n31fg2GhoNGuEaWxmqNAxpXNXo0SZrmmgGaIs18zd2aFzQ7GTiGCYPHEDJWMPYwLjG6mESmBZPPTGcWMQ8xW5h9WppazlqxWvO0yrVOa7WzcCxzFp+VyVrHOspqY30dpz+OO048btW46nG3x33SHq/tqy3WLtSu0b6n/VWHrROgk6GzQade56kuXtdad6ruXN0dupd0X49njvccLxxfOP7o+Ed6qJ61XqTeAr3dejf0+vUN9IP0Zfpb9S/ovzZgGfgapBtsMjhj0GvIMPQ2lBhuMjxr+JKtxeayM9ml7IvsPiM9o2AjhdEuoxajAWML4xjj5cY1xk9NqCYckxSTTSZNJn2mhqaTTReaVpk+MqOYcczSzLaYNZt9MrcwjzNfaV5v3mOhbcG3yLOosnhiSbf0sZxjWWF514poxbHKsNpudcsatXaxTrMut75pg9q42khsttu0TiBMcJ8gnVAx4b4tzZZrm2tbZdthx7ILs1tuV2/3ZqLpxMSJGyY2T/xu72Kfab/H/rGDpkOIw3KHRod3jtaOQsdyx7tOdKdApyVODU5vnW2cxc47nB+4MFwmu6x0aXL509XNVe5a7drrZuqW5LbN7T6HyYngrOZccSe4+7kvcT/l/sXD1SPH46jHH562nhmeBzx7JllMEk/aM6nTy9hL4LXLq92b7Z3k/ZN3u4+Rj8Cnwue5r4mvyHevbzfXipvOPch942fvJ/er9fvE8+At4p3zx/kH+Rf6twRoBsQElAU8CzQOTA2sCuwLcglaEHQumBAcGrwh+D5fny/kV/L7QtxCFoVcDKWFRoWWhT4Psw6ThzVORieHTN44+ckUsynSKfXhEM4P3xj+NMIiYk7EyanEqRFTy6e+iHSIXBjZHMWImhV1IOpjtF/0uujHMZYxipimWLXY6bGVsZ/i/OOK49rjJ8Yvir+eoJsgSWhIJCXGJu5N7J8WMG3ztK7pLtMLprfNsJgxb8bVmbozM2eenqU2SzDrWBIhKS7pQNI3QbigQtCfzE/eltwn5Am3CF+JfEWbRL1iL3GxuDvFK6U4pSfVK3Vjam+aT1pJ2msJT1ImeZsenL4z/VNGeMa+jMHMuMyaLHJWUtYJqaY0Q3pxtsHsebNbZTayAln7HI85m+f0yUPle7OR7BnZDTlMbDi6obBU/KDoyPXOLc/9PDd27rF5GvOk827Mt56/an53XmDezwvwC4QLmhYaLVy2sGMRd9Guxcji5MVNS0yW5C/pWhq0dP8y6rKMZb8st19evPzDirgVjfn6+UvzO38I+qGqQLVAXnB/pefKnT/if5T82LLKadXWVd8LRYXXiuyLSoq+rRauvrbGYU3pmsG1KWtb1rmu27GeuF66vm2Dz4b9xRrFecWdGydvrNvE3lS46cPmWZuvljiX7NxC3aLY0l4aVtqw1XTr+q3fytLK7pX7ldds09u2atun7aLtt3f47qjeqb+zaOfXnyQ/PdgVtKuuwryiZDdxd+7uF3ti9zT/zPm5cq/u3qK9f+6T7mvfH7n/YqVbZeUBvQPrqtAqRVXvwekHbx3yP9RQbVu9q4ZVU3QYDisOvzySdKTtaOjRpmOcY9XHzY5vq2XUFtYhdfPr+urT6tsbEhpaT4ScaGr0bKw9aXdy3ymjU+WntU6vO0M9k39m8Gze2f5zsnOvz6ee72ya1fT4QvyFuxenXmy5FHrpyuXAyxeauc1nr3hdOXXV4+qJa5xr9dddr9fdcLlR+4vLL7Utri11N91uNtzyv9XYOqn1zG2f2+fv+N+5fJd/9/q9Kfda22LaHtyffr/9gehBz8PMh28f5T4aeLz0CeFJ4VP1pyXP9J5V/Gr1a027a/vpDv+OG8+jnj/uFHa++i37t29d+S/oL0q6Dbsrexx7TvUG9t56Oe1l1yvZq4HXBb9r/L7tjeWb43/4/nGjL76v66387eC71e913u/74PyhqT+i/9nHrI8Dnwo/63ze/4Xzpflr3NfugbnfSN9K/7T6s/F76Pcng1mDgzKBXDA8CuAwRVNSAN7tA6AnADCwGYI6bWSmHhZk5D9gmOA/8cjcPSyuANWYGRqNeOcADmNqvhRAzRdgaCyK9gXUyUmpo/Pv8Kw+JAbYv8K0HECi2x6tebQU/iEjc/xf+v6nBWXWv9l/AV0EC6JTIblRAAAAeGVYSWZNTQAqAAAACAAFARIAAwAAAAEAAQAAARoABQAAAAEAAABKARsABQAAAAEAAABSASgAAwAAAAEAAgAAh2kABAAAAAEAAABaAAAAAAAAAJAAAAABAAAAkAAAAAEAAqACAAQAAAABAAAAFKADAAQAAAABAAAAFAAAAAAXNii1AAAACXBIWXMAABYlAAAWJQFJUiTwAAAB82lUWHRYTUw6Y29tLmFkb2JlLnhtcAAAAAAAPHg6eG1wbWV0YSB4bWxuczp4PSJhZG9iZTpuczptZXRhLyIgeDp4bXB0az0iWE1QIENvcmUgNi4wLjAiPgogICA8cmRmOlJERiB4bWxuczpyZGY9Imh0dHA6Ly93d3cudzMub3JnLzE5OTkvMDIvMjItcmRmLXN5bnRheC1ucyMiPgogICAgICA8cmRmOkRlc2NyaXB0aW9uIHJkZjphYm91dD0iIgogICAgICAgICAgICB4bWxuczp0aWZmPSJodHRwOi8vbnMuYWRvYmUuY29tL3RpZmYvMS4wLyI+CiAgICAgICAgIDx0aWZmOllSZXNvbHV0aW9uPjE0NDwvdGlmZjpZUmVzb2x1dGlvbj4KICAgICAgICAgPHRpZmY6T3JpZW50YXRpb24+MTwvdGlmZjpPcmllbnRhdGlvbj4KICAgICAgICAgPHRpZmY6WFJlc29sdXRpb24+MTQ0PC90aWZmOlhSZXNvbHV0aW9uPgogICAgICAgICA8dGlmZjpSZXNvbHV0aW9uVW5pdD4yPC90aWZmOlJlc29sdXRpb25Vbml0PgogICAgICA8L3JkZjpEZXNjcmlwdGlvbj4KICAgPC9yZGY6UkRGPgo8L3g6eG1wbWV0YT4KReh49gAAAjRJREFUOBGFlD2vMUEUx2clvoNCcW8hCqFAo1dKhEQpvsF9KrWEBh/ALbQ0KkInBI3SWyGPCCJEQliXgsTLefaca/bBWjvJzs6cOf/fnDkzOQJIjWm06/XKBEGgD8c6nU5VIWgBtQDPZPWtJE8O63a7LBgMMo/Hw0ql0jPjcY4RvmqXy4XMjUYDUwLtdhtmsxnYbDbI5/O0djqdFFKmsEiGZ9jP9gem0yn0ej2Yz+fg9XpfycimAD7DttstQTDKfr8Po9GIIg6Hw1Cr1RTgB+A72GAwgMPhQLBMJgNSXsFqtUI2myUo18pA6QJogefsPrLBX4QdCVatViklw+EQRFGEj88P2O12pEUGATmsXq+TaLPZ0AXgMRF2vMEqlQoJTSYTpNNpApvNZliv1/+BHDaZTAi2Wq1A3Ig0xmMej7+RcZjdbodUKkWAaDQK+GHjHPnImB88JrZIJAKFQgH2+z2BOczhcMiwRCIBgUAA+NN5BP6mj2DYff35gk6nA61WCzBn2JxO5wPM7/fLz4vD0E+OECfn8xl/0Gw2KbLxeAyLxQIsFgt8p75pDSO7h/HbpUWpewCike9WLpfB7XaDy+WCYrFI/slk8i0MnRRAUt46hPMI4vE4+Hw+ec7t9/44VgWigEeby+UgFArJWjUYOqhWG6x50rpcSfR6PVUfNOgEVRlTX0HhrZBKz4MZjUYWi8VoA+lc9H/VaRZYjBKrtXR8tlwumcFgeMWRbZpA9ORQWfVm8A/FsrLaxebd5wAAAABJRU5ErkJggg==";<|MERGE_RESOLUTION|>--- conflicted
+++ resolved
@@ -86,15 +86,7 @@
     .describe("ID of the resource to reference (1-100)"),
 });
 
-<<<<<<< HEAD
 const ElicitationSchema = z.object({});
-=======
-const ElicitationSchema = z.object({
-  message: z.string().describe("Message to use for elicitation"),
-  includeSchema: z
-    .boolean()
-    .default(true)
-    .describe("Whether to include the favorite things schema"),
 
 const GetResourceLinksSchema = z.object({
   count: z
@@ -104,7 +96,6 @@
     .default(3)
     .describe("Number of resource links to return (1-10)"),
 });
->>>>>>> 5ab3a00f
 
 enum ToolName {
   ECHO = "echo",
@@ -716,7 +707,6 @@
         }
       );
 
-<<<<<<< HEAD
       // Handle different response actions
       const content = [];
       
@@ -749,21 +739,8 @@
         type: "text",
         text: `\nRaw result: ${JSON.stringify(elicitationResult, null, 2)}`,
       });
-
-=======
-      return {
-        content: [
-          {
-            type: "text",
-            text: `Elicitation demo completed! Message: ${message}`,
-          },
-          {
-            type: "text", 
-            text: `Elicitation result: ${JSON.stringify(elicitationResult, null, 2)}`,
-          },
-        ],
-      };
-
+    }
+    
     if (name === ToolName.GET_RESOURCE_LINKS) {
       const { count } = GetResourceLinksSchema.parse(args);
       const content = [];
@@ -791,7 +768,6 @@
         });
       }
 
->>>>>>> 5ab3a00f
       return { content };
     }
 
