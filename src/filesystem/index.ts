#!/usr/bin/env node

import { Server } from "@modelcontextprotocol/sdk/server/index.js";
import { StdioServerTransport } from "@modelcontextprotocol/sdk/server/stdio.js";
import {
  CallToolRequestSchema,
  ListToolsRequestSchema,
  ToolSchema,
  RootsListChangedNotificationSchema,
  type Root,
} from "@modelcontextprotocol/sdk/types.js";
import fs from "fs/promises";
import { createReadStream } from "fs";
import path from "path";
import os from 'os';
import { randomBytes } from 'crypto';
import { z } from "zod";
import { zodToJsonSchema } from "zod-to-json-schema";
import { diffLines, createTwoFilesPatch } from 'diff';
import { minimatch } from 'minimatch';
import { isPathWithinAllowedDirectories } from './path-validation.js';
import { getValidRootDirectories } from './roots-utils.js';

// Command line argument parsing
const args = process.argv.slice(2);
if (args.length === 0) {
  console.error("Usage: mcp-server-filesystem [allowed-directory] [additional-directories...]");
  console.error("Note: Allowed directories can be provided via:");
  console.error("  1. Command-line arguments (shown above)");
  console.error("  2. MCP roots protocol (if client supports it)");
  console.error("At least one directory must be provided by EITHER method for the server to operate.");
}

// Normalize all paths consistently
function normalizePath(p: string): string {
  return path.normalize(p);
}

function expandHome(filepath: string): string {
  if (filepath.startsWith('~/') || filepath === '~') {
    return path.join(os.homedir(), filepath.slice(1));
  }
  return filepath;
}

// Store allowed directories in normalized and resolved form
let allowedDirectories = await Promise.all(
  args.map(async (dir) => {
    const expanded = expandHome(dir);
    const absolute = path.resolve(expanded);
    try {
      // Resolve symlinks in allowed directories during startup
      const resolved = await fs.realpath(absolute);
      return normalizePath(resolved);
    } catch (error) {
      // If we can't resolve (doesn't exist), use the normalized absolute path
      // This allows configuring allowed dirs that will be created later
      return normalizePath(absolute);
    }
  })
);

// Validate that all directories exist and are accessible
await Promise.all(args.map(async (dir) => {
  try {
    const stats = await fs.stat(expandHome(dir));
    if (!stats.isDirectory()) {
      console.error(`Error: ${dir} is not a directory`);
      process.exit(1);
    }
  } catch (error) {
    console.error(`Error accessing directory ${dir}:`, error);
    process.exit(1);
  }
}));

// Security utilities
async function validatePath(requestedPath: string): Promise<string> {
  const expandedPath = expandHome(requestedPath);
  const absolute = path.isAbsolute(expandedPath)
    ? path.resolve(expandedPath)
    : path.resolve(process.cwd(), expandedPath);

  const normalizedRequested = normalizePath(absolute);

  // Check if path is within allowed directories
  const isAllowed = isPathWithinAllowedDirectories(normalizedRequested, allowedDirectories);
  if (!isAllowed) {
    throw new Error(`Access denied - path outside allowed directories: ${absolute} not in ${allowedDirectories.join(', ')}`);
  }

  // Handle symlinks by checking their real path
  try {
    const realPath = await fs.realpath(absolute);
    const normalizedReal = normalizePath(realPath);
    if (!isPathWithinAllowedDirectories(normalizedReal, allowedDirectories)) {
      throw new Error(`Access denied - symlink target outside allowed directories: ${realPath} not in ${allowedDirectories.join(', ')}`);
    }
    return realPath;
  } catch (error) {
    // For new files that don't exist yet, verify parent directory
    if ((error as NodeJS.ErrnoException).code === 'ENOENT') {
      const parentDir = path.dirname(absolute);
      try {
        const realParentPath = await fs.realpath(parentDir);
        const normalizedParent = normalizePath(realParentPath);
        if (!isPathWithinAllowedDirectories(normalizedParent, allowedDirectories)) {
          throw new Error(`Access denied - parent directory outside allowed directories: ${realParentPath} not in ${allowedDirectories.join(', ')}`);
        }
        return absolute;
      } catch {
        throw new Error(`Parent directory does not exist: ${parentDir}`);
      }
    }
    throw error;
  }
}

// Schema definitions
const ReadTextFileArgsSchema = z.object({
  path: z.string(),
  tail: z.number().optional().describe('If provided, returns only the last N lines of the file'),
  head: z.number().optional().describe('If provided, returns only the first N lines of the file')
});

const ReadMediaFileArgsSchema = z.object({
  path: z.string()
});

const ReadMultipleFilesArgsSchema = z.object({
  paths: z.array(z.string()),
});

const WriteFileArgsSchema = z.object({
  path: z.string(),
  content: z.string(),
});

const EditOperation = z.object({
  oldText: z.string().describe('Text to search for - must match exactly'),
  newText: z.string().describe('Text to replace with')
});

const EditFileArgsSchema = z.object({
  path: z.string(),
  edits: z.array(EditOperation),
  dryRun: z.boolean().default(false).describe('Preview changes using git-style diff format')
});

const CreateDirectoryArgsSchema = z.object({
  path: z.string(),
});

const ListDirectoryArgsSchema = z.object({
  path: z.string(),
});

const ListDirectoryWithSizesArgsSchema = z.object({
  path: z.string(),
  sortBy: z.enum(['name', 'size']).optional().default('name').describe('Sort entries by name or size'),
});

const DirectoryTreeArgsSchema = z.object({
  path: z.string(),
});

const MoveFileArgsSchema = z.object({
  source: z.string(),
  destination: z.string(),
});

const SearchFilesArgsSchema = z.object({
  path: z.string(),
  pattern: z.string(),
  excludePatterns: z.array(z.string()).optional().default([])
});

const GetFileInfoArgsSchema = z.object({
  path: z.string(),
});

const ToolInputSchema = ToolSchema.shape.inputSchema;
type ToolInput = z.infer<typeof ToolInputSchema>;

interface FileInfo {
  size: number;
  created: Date;
  modified: Date;
  accessed: Date;
  isDirectory: boolean;
  isFile: boolean;
  permissions: string;
}

// Server setup
const server = new Server(
  {
    name: "secure-filesystem-server",
    version: "0.2.0",
  },
  {
    capabilities: {
      tools: {},
    },
  },
);

// Tool implementations
async function getFileStats(filePath: string): Promise<FileInfo> {
  const stats = await fs.stat(filePath);
  return {
    size: stats.size,
    created: stats.birthtime,
    modified: stats.mtime,
    accessed: stats.atime,
    isDirectory: stats.isDirectory(),
    isFile: stats.isFile(),
    permissions: stats.mode.toString(8).slice(-3),
  };
}

async function searchFiles(
  rootPath: string,
  pattern: string,
  excludePatterns: string[] = []
): Promise<string[]> {
  const results: string[] = [];

  async function search(currentPath: string) {
    const entries = await fs.readdir(currentPath, { withFileTypes: true });

    for (const entry of entries) {
      const fullPath = path.join(currentPath, entry.name);

      try {
        // Validate each path before processing
        await validatePath(fullPath);

        // Check if path matches any exclude pattern
        const relativePath = path.relative(rootPath, fullPath);
        const shouldExclude = excludePatterns.some(pattern =>
          minimatch(relativePath, pattern, { dot: true })
        );

        if (shouldExclude) {
          continue;
        }

        // Use glob matching for the search pattern as well
        if (minimatch(relativePath, pattern, { dot: true })) {
          results.push(fullPath);
        }

        if (entry.isDirectory()) {
          await search(fullPath);
        }
      } catch (error) {
        // Skip invalid paths during search
        continue;
      }
    }
  }

  await search(rootPath);
  return results;
}

// file editing and diffing utilities
function normalizeLineEndings(text: string): string {
  return text.replace(/\r\n/g, '\n');
}

function createUnifiedDiff(originalContent: string, newContent: string, filepath: string = 'file'): string {
  // Ensure consistent line endings for diff
  const normalizedOriginal = normalizeLineEndings(originalContent);
  const normalizedNew = normalizeLineEndings(newContent);

  return createTwoFilesPatch(
    filepath,
    filepath,
    normalizedOriginal,
    normalizedNew,
    'original',
    'modified'
  );
}

async function applyFileEdits(
  filePath: string,
  edits: Array<{ oldText: string, newText: string }>,
  dryRun = false
): Promise<string> {
  // Read file content and normalize line endings
  const content = normalizeLineEndings(await fs.readFile(filePath, 'utf-8'));

  // Apply edits sequentially
  let modifiedContent = content;
  for (const edit of edits) {
    const normalizedOld = normalizeLineEndings(edit.oldText);
    const normalizedNew = normalizeLineEndings(edit.newText);

    // If exact match exists, use it
    if (modifiedContent.includes(normalizedOld)) {
      modifiedContent = modifiedContent.replace(normalizedOld, normalizedNew);
      continue;
    }

    // Otherwise, try line-by-line matching with flexibility for whitespace
    const oldLines = normalizedOld.split('\n');
    const contentLines = modifiedContent.split('\n');
    let matchFound = false;

    for (let i = 0; i <= contentLines.length - oldLines.length; i++) {
      const potentialMatch = contentLines.slice(i, i + oldLines.length);

      // Compare lines with normalized whitespace
      const isMatch = oldLines.every((oldLine, j) => {
        const contentLine = potentialMatch[j];
        return oldLine.trim() === contentLine.trim();
      });

      if (isMatch) {
        // Preserve original indentation of first line
        const originalIndent = contentLines[i].match(/^\s*/)?.[0] || '';
        const newLines = normalizedNew.split('\n').map((line, j) => {
          if (j === 0) return originalIndent + line.trimStart();
          // For subsequent lines, try to preserve relative indentation
          const oldIndent = oldLines[j]?.match(/^\s*/)?.[0] || '';
          const newIndent = line.match(/^\s*/)?.[0] || '';
          if (oldIndent && newIndent) {
            const relativeIndent = newIndent.length - oldIndent.length;
            return originalIndent + ' '.repeat(Math.max(0, relativeIndent)) + line.trimStart();
          }
          return line;
        });

        contentLines.splice(i, oldLines.length, ...newLines);
        modifiedContent = contentLines.join('\n');
        matchFound = true;
        break;
      }
    }

    if (!matchFound) {
      throw new Error(`Could not find exact match for edit:\n${edit.oldText}`);
    }
  }

  // Create unified diff
  const diff = createUnifiedDiff(content, modifiedContent, filePath);

  // Format diff with appropriate number of backticks
  let numBackticks = 3;
  while (diff.includes('`'.repeat(numBackticks))) {
    numBackticks++;
  }
  const formattedDiff = `${'`'.repeat(numBackticks)}diff\n${diff}${'`'.repeat(numBackticks)}\n\n`;

  if (!dryRun) {
    // Security: Use atomic rename to prevent race conditions where symlinks
    // could be created between validation and write. Rename operations
    // replace the target file atomically and don't follow symlinks.
    const tempPath = `${filePath}.${randomBytes(16).toString('hex')}.tmp`;
    try {
      await fs.writeFile(tempPath, modifiedContent, 'utf-8');
      await fs.rename(tempPath, filePath);
    } catch (error) {
      try {
        await fs.unlink(tempPath);
      } catch {}
      throw error;
    }
  }

  return formattedDiff;
}

// Helper functions
function formatSize(bytes: number): string {
  const units = ['B', 'KB', 'MB', 'GB', 'TB'];
  if (bytes === 0) return '0 B';

  const i = Math.floor(Math.log(bytes) / Math.log(1024));
  if (i === 0) return `${bytes} ${units[i]}`;

  return `${(bytes / Math.pow(1024, i)).toFixed(2)} ${units[i]}`;
}

// Memory-efficient implementation to get the last N lines of a file
async function tailFile(filePath: string, numLines: number): Promise<string> {
  const CHUNK_SIZE = 1024; // Read 1KB at a time
  const stats = await fs.stat(filePath);
  const fileSize = stats.size;

  if (fileSize === 0) return '';

  // Open file for reading
  const fileHandle = await fs.open(filePath, 'r');
  try {
    const lines: string[] = [];
    let position = fileSize;
    let chunk = Buffer.alloc(CHUNK_SIZE);
    let linesFound = 0;
    let remainingText = '';

    // Read chunks from the end of the file until we have enough lines
    while (position > 0 && linesFound < numLines) {
      const size = Math.min(CHUNK_SIZE, position);
      position -= size;

      const { bytesRead } = await fileHandle.read(chunk, 0, size, position);
      if (!bytesRead) break;

      // Get the chunk as a string and prepend any remaining text from previous iteration
      const readData = chunk.slice(0, bytesRead).toString('utf-8');
      const chunkText = readData + remainingText;

      // Split by newlines and count
      const chunkLines = normalizeLineEndings(chunkText).split('\n');

      // If this isn't the end of the file, the first line is likely incomplete
      // Save it to prepend to the next chunk
      if (position > 0) {
        remainingText = chunkLines[0];
        chunkLines.shift(); // Remove the first (incomplete) line
      }

      // Add lines to our result (up to the number we need)
      for (let i = chunkLines.length - 1; i >= 0 && linesFound < numLines; i--) {
        lines.unshift(chunkLines[i]);
        linesFound++;
      }
    }

    return lines.join('\n');
  } finally {
    await fileHandle.close();
  }
}

// New function to get the first N lines of a file
async function headFile(filePath: string, numLines: number): Promise<string> {
  const fileHandle = await fs.open(filePath, 'r');
  try {
    const lines: string[] = [];
    let buffer = '';
    let bytesRead = 0;
    const chunk = Buffer.alloc(1024); // 1KB buffer

    // Read chunks and count lines until we have enough or reach EOF
    while (lines.length < numLines) {
      const result = await fileHandle.read(chunk, 0, chunk.length, bytesRead);
      if (result.bytesRead === 0) break; // End of file
      bytesRead += result.bytesRead;
      buffer += chunk.slice(0, result.bytesRead).toString('utf-8');

      const newLineIndex = buffer.lastIndexOf('\n');
      if (newLineIndex !== -1) {
        const completeLines = buffer.slice(0, newLineIndex).split('\n');
        buffer = buffer.slice(newLineIndex + 1);
        for (const line of completeLines) {
          lines.push(line);
          if (lines.length >= numLines) break;
        }
      }
    }

    // If there is leftover content and we still need lines, add it
    if (buffer.length > 0 && lines.length < numLines) {
      lines.push(buffer);
    }

    return lines.join('\n');
  } finally {
    await fileHandle.close();
  }
}

// Reads a file as a stream of buffers, concatenates them, and then encodes
// the result to a Base64 string. This is a memory-efficient way to handle
// binary data from a stream before the final encoding.
async function readFileAsBase64Stream(filePath: string): Promise<string> {
  return new Promise((resolve, reject) => {
    const stream = createReadStream(filePath);
    const chunks: Buffer[] = [];
    stream.on('data', (chunk) => {
      chunks.push(chunk as Buffer);
    });
    stream.on('end', () => {
      const finalBuffer = Buffer.concat(chunks);
      resolve(finalBuffer.toString('base64'));
    });
    stream.on('error', (err) => reject(err));
  });
}

// Tool handlers
server.setRequestHandler(ListToolsRequestSchema, async () => {
  return {
    tools: [
      {
        name: "read_file",
        description: "Read the complete contents of a file as text. DEPRECATED: Use read_text_file instead.",
        inputSchema: zodToJsonSchema(ReadTextFileArgsSchema) as ToolInput,
      },
      {
        name: "read_text_file",
        description:
          "Read the complete contents of a file from the file system as text. " +
          "Handles various text encodings and provides detailed error messages " +
          "if the file cannot be read. Use this tool when you need to examine " +
          "the contents of a single file. Use the 'head' parameter to read only " +
          "the first N lines of a file, or the 'tail' parameter to read only " +
          "the last N lines of a file. Operates on the file as text regardless of extension. " +
          "Only works within allowed directories.",
        inputSchema: zodToJsonSchema(ReadTextFileArgsSchema) as ToolInput,
      },
      {
        name: "read_media_file",
        description:
          "Read an image or audio file. Returns the base64 encoded data and MIME type. " +
          "Only works within allowed directories.",
        inputSchema: zodToJsonSchema(ReadMediaFileArgsSchema) as ToolInput,
      },
      {
        name: "read_multiple_files",
        description:
          "Read the contents of multiple files simultaneously. This is more " +
          "efficient than reading files one by one when you need to analyze " +
          "or compare multiple files. Each file's content is returned with its " +
          "path as a reference. Failed reads for individual files won't stop " +
          "the entire operation. Only works within allowed directories.",
        inputSchema: zodToJsonSchema(ReadMultipleFilesArgsSchema) as ToolInput,
      },
      {
        name: "write_file",
        description:
          "Create a new file or completely overwrite an existing file with new content. " +
          "Use with caution as it will overwrite existing files without warning. " +
          "Handles text content with proper encoding. Only works within allowed directories.",
        inputSchema: zodToJsonSchema(WriteFileArgsSchema) as ToolInput,
      },
      {
        name: "edit_file",
        description:
          "Make line-based edits to a text file. Each edit replaces exact line sequences " +
          "with new content. Returns a git-style diff showing the changes made. " +
          "Only works within allowed directories.",
        inputSchema: zodToJsonSchema(EditFileArgsSchema) as ToolInput,
      },
      {
        name: "create_directory",
        description:
          "Create a new directory or ensure a directory exists. Can create multiple " +
          "nested directories in one operation. If the directory already exists, " +
          "this operation will succeed silently. Perfect for setting up directory " +
          "structures for projects or ensuring required paths exist. Only works within allowed directories.",
        inputSchema: zodToJsonSchema(CreateDirectoryArgsSchema) as ToolInput,
      },
      {
        name: "list_directory",
        description:
          "Get a detailed listing of all files and directories in a specified path. " +
          "Results clearly distinguish between files and directories with [FILE] and [DIR] " +
          "prefixes. This tool is essential for understanding directory structure and " +
          "finding specific files within a directory. Only works within allowed directories.",
        inputSchema: zodToJsonSchema(ListDirectoryArgsSchema) as ToolInput,
      },
      {
        name: "list_directory_with_sizes",
        description:
          "Get a detailed listing of all files and directories in a specified path, including sizes. " +
          "Results clearly distinguish between files and directories with [FILE] and [DIR] " +
          "prefixes. This tool is useful for understanding directory structure and " +
          "finding specific files within a directory. Only works within allowed directories.",
        inputSchema: zodToJsonSchema(ListDirectoryWithSizesArgsSchema) as ToolInput,
      },
      {
        name: "directory_tree",
        description:
          "Get a recursive tree view of files and directories as a JSON structure. " +
          "Each entry includes 'name', 'type' (file/directory), and 'children' for directories. " +
          "Files have no children array, while directories always have a children array (which may be empty). " +
          "The output is formatted with 2-space indentation for readability. Only works within allowed directories.",
        inputSchema: zodToJsonSchema(DirectoryTreeArgsSchema) as ToolInput,
      },
      {
        name: "move_file",
        description:
          "Move or rename files and directories. Can move files between directories " +
          "and rename them in a single operation. If the destination exists, the " +
          "operation will fail. Works across different directories and can be used " +
          "for simple renaming within the same directory. Both source and destination must be within allowed directories.",
        inputSchema: zodToJsonSchema(MoveFileArgsSchema) as ToolInput,
      },
      {
        name: "search_files",
        description:
          "Recursively search for files and directories matching a pattern. " +
          "The patterns should be glob-style patterns that match paths relative to the working directory. " +
          "Use pattern like '*.ext' to match files in current directory, and '**/*.ext' to match files in all subdirectories. " +
          "Returns full paths to all matching items. Great for finding files when you don't know their exact location. " +
          "Only searches within allowed directories.",
        inputSchema: zodToJsonSchema(SearchFilesArgsSchema) as ToolInput,
      },
      {
        name: "get_file_info",
        description:
          "Retrieve detailed metadata about a file or directory. Returns comprehensive " +
          "information including size, creation time, last modified time, permissions, " +
          "and type. This tool is perfect for understanding file characteristics " +
          "without reading the actual content. Only works within allowed directories.",
        inputSchema: zodToJsonSchema(GetFileInfoArgsSchema) as ToolInput,
      },
      {
        name: "list_allowed_directories",
        description:
          "Returns the list of root directories that this server is allowed to access. " +
          "Use this to understand which directories are available before trying to access files. ",
        inputSchema: {
          type: "object",
          properties: {},
          required: [],
        },
      },
    ],
  };
});


server.setRequestHandler(CallToolRequestSchema, async (request) => {
  try {
    const { name, arguments: args } = request.params;

    switch (name) {
      case "read_file":
      case "read_text_file": {
        const parsed = ReadTextFileArgsSchema.safeParse(args);
        if (!parsed.success) {
          throw new Error(`Invalid arguments for read_text_file: ${parsed.error}`);
        }
        const validPath = await validatePath(parsed.data.path);

        if (parsed.data.head && parsed.data.tail) {
          throw new Error("Cannot specify both head and tail parameters simultaneously");
        }

        if (parsed.data.tail) {
          // Use memory-efficient tail implementation for large files
          const tailContent = await tailFile(validPath, parsed.data.tail);
          return {
            content: [{ type: "text", text: tailContent }],
          };
        }

        if (parsed.data.head) {
          // Use memory-efficient head implementation for large files
          const headContent = await headFile(validPath, parsed.data.head);
          return {
            content: [{ type: "text", text: headContent }],
          };
        }

        const content = await fs.readFile(validPath, "utf-8");
        return {
          content: [{ type: "text", text: content }],
        };
      }

      case "read_media_file": {
        const parsed = ReadMediaFileArgsSchema.safeParse(args);
        if (!parsed.success) {
          throw new Error(`Invalid arguments for read_media_file: ${parsed.error}`);
        }
        const validPath = await validatePath(parsed.data.path);
        const extension = path.extname(validPath).toLowerCase();
        const mimeTypes: Record<string, string> = {
          ".png": "image/png",
          ".jpg": "image/jpeg",
          ".jpeg": "image/jpeg",
          ".gif": "image/gif",
          ".webp": "image/webp",
          ".bmp": "image/bmp",
          ".svg": "image/svg+xml",
          ".mp3": "audio/mpeg",
          ".wav": "audio/wav",
          ".ogg": "audio/ogg",
          ".flac": "audio/flac",
        };
        const mimeType = mimeTypes[extension] || "application/octet-stream";
        const data = await readFileAsBase64Stream(validPath);
        const type = mimeType.startsWith("image/")
          ? "image"
          : mimeType.startsWith("audio/")
            ? "audio"
            : "blob";
        return {
          content: [{ type, data, mimeType }],
        };
      }

      case "read_multiple_files": {
        const parsed = ReadMultipleFilesArgsSchema.safeParse(args);
        if (!parsed.success) {
          throw new Error(`Invalid arguments for read_multiple_files: ${parsed.error}`);
        }
        const results = await Promise.all(
          parsed.data.paths.map(async (filePath: string) => {
            try {
              const validPath = await validatePath(filePath);
              const content = await fs.readFile(validPath, "utf-8");
              return `${filePath}:\n${content}\n`;
            } catch (error) {
              const errorMessage = error instanceof Error ? error.message : String(error);
              return `${filePath}: Error - ${errorMessage}`;
            }
          }),
        );
        return {
          content: [{ type: "text", text: results.join("\n---\n") }],
        };
      }

      case "write_file": {
        const parsed = WriteFileArgsSchema.safeParse(args);
        if (!parsed.success) {
          throw new Error(`Invalid arguments for write_file: ${parsed.error}`);
        }
        const validPath = await validatePath(parsed.data.path);

        try {
          // Security: 'wx' flag ensures exclusive creation - fails if file/symlink exists,
          // preventing writes through pre-existing symlinks
          await fs.writeFile(validPath, parsed.data.content, { encoding: "utf-8", flag: 'wx' });
        } catch (error) {
          if ((error as NodeJS.ErrnoException).code === 'EEXIST') {
            // Security: Use atomic rename to prevent race conditions where symlinks
            // could be created between validation and write. Rename operations
            // replace the target file atomically and don't follow symlinks.
            const tempPath = `${validPath}.${randomBytes(16).toString('hex')}.tmp`;
            try {
              await fs.writeFile(tempPath, parsed.data.content, 'utf-8');
              await fs.rename(tempPath, validPath);
            } catch (renameError) {
              try {
                await fs.unlink(tempPath);
              } catch {}
              throw renameError;
            }
          } else {
            throw error;
          }
        }

        return {
          content: [{ type: "text", text: `Successfully wrote to ${parsed.data.path}` }],
        };
      }

      case "edit_file": {
        const parsed = EditFileArgsSchema.safeParse(args);
        if (!parsed.success) {
          throw new Error(`Invalid arguments for edit_file: ${parsed.error}`);
        }
        const validPath = await validatePath(parsed.data.path);
        const result = await applyFileEdits(validPath, parsed.data.edits, parsed.data.dryRun);
        return {
          content: [{ type: "text", text: result }],
        };
      }

      case "create_directory": {
        const parsed = CreateDirectoryArgsSchema.safeParse(args);
        if (!parsed.success) {
          throw new Error(`Invalid arguments for create_directory: ${parsed.error}`);
        }
        const validPath = await validatePath(parsed.data.path);
        await fs.mkdir(validPath, { recursive: true });
        return {
          content: [{ type: "text", text: `Successfully created directory ${parsed.data.path}` }],
        };
      }

      case "list_directory": {
        const parsed = ListDirectoryArgsSchema.safeParse(args);
        if (!parsed.success) {
          throw new Error(`Invalid arguments for list_directory: ${parsed.error}`);
        }
        const validPath = await validatePath(parsed.data.path);
        const entries = await fs.readdir(validPath, { withFileTypes: true });
        const formatted = entries
          .map((entry) => `${entry.isDirectory() ? "[DIR]" : "[FILE]"} ${entry.name}`)
          .join("\n");
        return {
          content: [{ type: "text", text: formatted }],
        };
      }

<<<<<<< HEAD
=======
      case "list_directory_with_sizes": {
        const parsed = ListDirectoryWithSizesArgsSchema.safeParse(args);
        if (!parsed.success) {
          throw new Error(`Invalid arguments for list_directory_with_sizes: ${parsed.error}`);
        }
        const validPath = await validatePath(parsed.data.path);
        const entries = await fs.readdir(validPath, { withFileTypes: true });

        // Get detailed information for each entry
        const detailedEntries = await Promise.all(
          entries.map(async (entry) => {
            const entryPath = path.join(validPath, entry.name);
            try {
              const stats = await fs.stat(entryPath);
              return {
                name: entry.name,
                isDirectory: entry.isDirectory(),
                size: stats.size,
                mtime: stats.mtime
              };
            } catch (error) {
              return {
                name: entry.name,
                isDirectory: entry.isDirectory(),
                size: 0,
                mtime: new Date(0)
              };
            }
          })
        );

        // Sort entries based on sortBy parameter
        const sortedEntries = [...detailedEntries].sort((a, b) => {
          if (parsed.data.sortBy === 'size') {
            return b.size - a.size; // Descending by size
          }
          // Default sort by name
          return a.name.localeCompare(b.name);
        });

        // Format the output
        const formattedEntries = sortedEntries.map(entry =>
          `${entry.isDirectory ? "[DIR]" : "[FILE]"} ${entry.name.padEnd(30)} ${
            entry.isDirectory ? "" : formatSize(entry.size).padStart(10)
          }`
        );

        // Add summary
        const totalFiles = detailedEntries.filter(e => !e.isDirectory).length;
        const totalDirs = detailedEntries.filter(e => e.isDirectory).length;
        const totalSize = detailedEntries.reduce((sum, entry) => sum + (entry.isDirectory ? 0 : entry.size), 0);

        const summary = [
          "",
          `Total: ${totalFiles} files, ${totalDirs} directories`,
          `Combined size: ${formatSize(totalSize)}`
        ];

        return {
          content: [{
            type: "text",
            text: [...formattedEntries, ...summary].join("\n")
          }],
        };
      }

>>>>>>> aad86eec
      case "directory_tree": {
        const parsed = DirectoryTreeArgsSchema.safeParse(args);
        if (!parsed.success) {
          throw new Error(`Invalid arguments for directory_tree: ${parsed.error}`);
        }
<<<<<<< HEAD
=======

            interface TreeEntry {
                name: string;
                type: 'file' | 'directory';
                children?: TreeEntry[];
            }

            async function buildTree(currentPath: string): Promise<TreeEntry[]> {
                const validPath = await validatePath(currentPath);
                const entries = await fs.readdir(validPath, {withFileTypes: true});
                const result: TreeEntry[] = [];
>>>>>>> aad86eec

        interface TreeEntry {
          name: string;
          type: 'file' | 'directory';
          children?: TreeEntry[];
        }

        async function buildTree(currentPath: string): Promise<TreeEntry[]> {
          const validPath = await validatePath(currentPath);
          const entries = await fs.readdir(validPath, { withFileTypes: true });
          const result: TreeEntry[] = [];

          for (const entry of entries) {
            const entryData: TreeEntry = {
              name: entry.name,
              type: entry.isDirectory() ? 'directory' : 'file'
            };

            if (entry.isDirectory()) {
              const subPath = path.join(currentPath, entry.name);
              entryData.children = await buildTree(subPath);
            }

            result.push(entryData);
          }

          return result;
        }

        const treeData = await buildTree(parsed.data.path);
        return {
          content: [{
            type: "text",
            text: JSON.stringify(treeData, null, 2)
          }],
        };
      }

      case "move_file": {
        const parsed = MoveFileArgsSchema.safeParse(args);
        if (!parsed.success) {
          throw new Error(`Invalid arguments for move_file: ${parsed.error}`);
        }
        const validSourcePath = await validatePath(parsed.data.source);
        const validDestPath = await validatePath(parsed.data.destination);
        await fs.rename(validSourcePath, validDestPath);
        return {
          content: [{ type: "text", text: `Successfully moved ${parsed.data.source} to ${parsed.data.destination}` }],
        };
      }

      case "search_files": {
        const parsed = SearchFilesArgsSchema.safeParse(args);
        if (!parsed.success) {
          throw new Error(`Invalid arguments for search_files: ${parsed.error}`);
        }
        const validPath = await validatePath(parsed.data.path);
        const results = await searchFiles(validPath, parsed.data.pattern, parsed.data.excludePatterns);
        return {
          content: [{ type: "text", text: results.length > 0 ? results.join("\n") : "No matches found" }],
        };
      }

      case "get_file_info": {
        const parsed = GetFileInfoArgsSchema.safeParse(args);
        if (!parsed.success) {
          throw new Error(`Invalid arguments for get_file_info: ${parsed.error}`);
        }
        const validPath = await validatePath(parsed.data.path);
        const info = await getFileStats(validPath);
        return {
          content: [{
            type: "text", text: Object.entries(info)
              .map(([key, value]) => `${key}: ${value}`)
              .join("\n")
          }],
        };
      }

      case "list_allowed_directories": {
        return {
          content: [{
            type: "text",
            text: `Allowed directories:\n${allowedDirectories.join('\n')}`
          }],
        };
      }

      default:
        throw new Error(`Unknown tool: ${name}`);
    }
  } catch (error) {
    const errorMessage = error instanceof Error ? error.message : String(error);
    return {
      content: [{ type: "text", text: `Error: ${errorMessage}` }],
      isError: true,
    };
  }
});

// Updates allowed directories based on MCP client roots
async function updateAllowedDirectoriesFromRoots(requestedRoots: Root[]) {
  const validatedRootDirs = await getValidRootDirectories(requestedRoots);
  if (validatedRootDirs.length > 0) {
    allowedDirectories = [...validatedRootDirs];
    console.error(`Updated allowed directories from MCP roots: ${validatedRootDirs.length} valid directories`);
  } else {
    console.error("No valid root directories provided by client");
  }
}

// Handles dynamic roots updates during runtime, when client sends "roots/list_changed" notification, server fetches the updated roots and replaces all allowed directories with the new roots.
server.setNotificationHandler(RootsListChangedNotificationSchema, async () => {
  try {
    // Request the updated roots list from the client
    const response = await server.listRoots();
    if (response && 'roots' in response) {
      await updateAllowedDirectoriesFromRoots(response.roots);
    }
  } catch (error) {
    console.error("Failed to request roots from client:", error instanceof Error ? error.message : String(error));
  }
});

// Handles post-initialization setup, specifically checking for and fetching MCP roots.
server.oninitialized = async () => {
  const clientCapabilities = server.getClientCapabilities();

  if (clientCapabilities?.roots) {
    try {
      const response = await server.listRoots();
      if (response && 'roots' in response) {
        await updateAllowedDirectoriesFromRoots(response.roots);
      } else {
        console.error("Client returned no roots set, keeping current settings");
      }
    } catch (error) {
      console.error("Failed to request initial roots from client:", error instanceof Error ? error.message : String(error));
    }
  } else {
    if (allowedDirectories.length > 0) {
      console.error("Client does not support MCP Roots, using allowed directories set from server args:", allowedDirectories);
    }else{
      throw new Error(`Server cannot operate: No allowed directories available. Server was started without command-line directories and client either does not support MCP roots protocol or provided empty roots. Please either: 1) Start server with directory arguments, or 2) Use a client that supports MCP roots protocol and provides valid root directories.`);
    }
  }
};

// Start server
async function runServer() {
  const transport = new StdioServerTransport();
  await server.connect(transport);
  console.error("Secure MCP Filesystem Server running on stdio");
  if (allowedDirectories.length === 0) {
    console.error("Started without allowed directories - waiting for client to provide roots via MCP protocol");
  }
}

runServer().catch((error) => {
  console.error("Fatal error running server:", error);
  process.exit(1);
});<|MERGE_RESOLUTION|>--- conflicted
+++ resolved
@@ -796,8 +796,6 @@
         };
       }
 
-<<<<<<< HEAD
-=======
       case "list_directory_with_sizes": {
         const parsed = ListDirectoryWithSizesArgsSchema.safeParse(args);
         if (!parsed.success) {
@@ -864,26 +862,11 @@
         };
       }
 
->>>>>>> aad86eec
       case "directory_tree": {
         const parsed = DirectoryTreeArgsSchema.safeParse(args);
         if (!parsed.success) {
           throw new Error(`Invalid arguments for directory_tree: ${parsed.error}`);
         }
-<<<<<<< HEAD
-=======
-
-            interface TreeEntry {
-                name: string;
-                type: 'file' | 'directory';
-                children?: TreeEntry[];
-            }
-
-            async function buildTree(currentPath: string): Promise<TreeEntry[]> {
-                const validPath = await validatePath(currentPath);
-                const entries = await fs.readdir(validPath, {withFileTypes: true});
-                const result: TreeEntry[] = [];
->>>>>>> aad86eec
 
         interface TreeEntry {
           name: string;
